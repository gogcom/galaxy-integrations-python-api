# GOG Galaxy Integrations Python API

This Python library allows developers to easily build community integrations for various gaming platforms with GOG Galaxy 2.0.

- refer to our <a href='https://galaxy-integrations-python-api.readthedocs.io'>documentation</a>

## Features

Each integration in GOG Galaxy 2.0 comes as a separate Python script and is launched as a separate process that needs to communicate with the main instance of GOG Galaxy 2.0.

The provided features are:

- multistep authorization using a browser built into GOG Galaxy 2.0
- support for GOG Galaxy 2.0 features:
<<<<<<< HEAD
    - importing owned and detecting installed games
    - installing and launching games
    - importing achievements and game time
    - importing friends lists and statuses
    - importing friends recommendations list
    - receiving and sending chat messages
=======
  - importing owned and detecting installed games
  - installing and launching games
  - importing achievements and game time
  - importing friends lists and statuses
  - importing friends recommendations list
  - receiving and sending chat messages
>>>>>>> f4bd18a8
- cache storage

## Platform Id's

Each integration can implement only one platform. Each integration must declare which platform it's integrating.

[List of possible Platform IDs](PLATFORM_IDs.md)

## Basic usage

<<<<<<< HEAD
Each integration should inherit from the :class:`~galaxy.api.plugin.Plugin` class. Supported methods like :meth:`~galaxy.api.plugin.Plugin.get_owned_games` should be overwritten - they are called from the GOG Galaxy client at the appropriate times.
Each of those methods can raise exceptions inherited from the :exc:`~galaxy.api.jsonrpc.ApplicationError`.
=======
Each integration should inherit from the :class:`~galaxy.api.plugin.Plugin` class. Supported methods like :meth:`~galaxy.api.plugin.Plugin.get_owned_games` should be overwritten - they are called from the GOG Galaxy client in the appropriate times.
Each of those method can raise exceptions inherited from the :exc:`~galaxy.api.jsonrpc.ApplicationError`.
>>>>>>> f4bd18a8
Communication between an integration and the client is also possible with the use of notifications, for example: :meth:`~galaxy.api.plugin.Plugin.update_local_game_status`.

```python
import sys
from galaxy.api.plugin import Plugin, create_and_run_plugin
from galaxy.api.consts import Platform

class PluginExample(Plugin):
    def __init__(self, reader, writer, token):
        super().__init__(
            Platform.Generic, # Choose platform from available list
            "0.1", # Version
            reader,
            writer,
            token
        )

    # implement methods
    async def authenticate(self, stored_credentials=None):
        pass

def main():
    create_and_run_plugin(PluginExample, sys.argv)

# run plugin event loop
if __name__ == "__main__":
    main()
```

## Deployment

<<<<<<< HEAD
The client has a built-in Python 3.7 interpreter, so integrations are delivered as Python modules.
In order to be found by GOG Galaxy 2.0 an integration folder should be placed in [lookup directory](#deploy-location). Beside all the Python files, the integration folder must contain [manifest.json](#deploy-manifest) and all third-party dependencies. See an [exemplary structure](#deploy-structure-example).
=======
The client has a built-in Python 3.7 interpreter, so the integrations are delivered as python modules.
In order to be found by GOG Galaxy 2.0 an integration folder should be placed in [lookup directory](#deploy-location). Beside all the python files, the integration folder has to contain [manifest.json](#deploy-manifest) and all third-party dependencies. See an [exemplary structure](#deploy-structure-example).
>>>>>>> f4bd18a8

### Lookup directory

<a name="deploy-location"></a>

- Windows:

    `%localappdata%\GOG.com\Galaxy\plugins\installed`

- macOS:

    `~/Library/Application Support/GOG.com/Galaxy/plugins/installed`

### Manifest
<<<<<<< HEAD
<a name="deploy-manifest"></a> 
Obligatory JSON file to be placed in an integration folder.
=======

<a name="deploy-manifest"></a>
Obligatory JSON file to be placed in a integration folder.
>>>>>>> f4bd18a8

```json
{
    "name": "Example plugin",
    "platform": "generic",
    "guid": "UNIQUE-GUID",
    "version": "0.1",
    "description": "Example plugin",
    "author": "Name",
    "email": "author@email.com",
    "url": "https://github.com/user/galaxy-plugin-example",
    "script": "plugin.py"
}
```

| property      | description |
|---------------|---|
| `guid`        |   |
| `description` |   |
| `url`         |   |
| `script`      | path of the entry point module, relative to the integration folder |

### Dependencies
<<<<<<< HEAD
All third-party packages (packages not included in the Python 3.7 standard library) should be deployed along with plugin files. Use the following command structure:
=======

All third-party packages (packages not included in Python 3.7 standard library) should be deployed along with plugin files. Use the following command structure:
>>>>>>> f4bd18a8

```pip install DEP --target DIR --implementation cp --python-version 37```

For example, a plugin that uses *requests* could have the following structure:

<a name="deploy-structure-example"></a>

```bash
installed
└── my_integration
    ├── galaxy
    │   └── api
    ├── requests
    │   └── ...
    ├── plugin.py
    └── manifest.json
```

## Legal Notice

By integrating or attempting to integrate any applications or content with or into GOG Galaxy 2.0 you represent that such application or content is your original creation (other than any software made available by GOG) and/or that you have all necessary rights to grant such applicable rights to the relevant community integration to GOG and to GOG Galaxy 2.0 end users for the purpose of use of such community integration and that such community integration comply with any third party license and other requirements including compliance with applicable laws.<|MERGE_RESOLUTION|>--- conflicted
+++ resolved
@@ -12,21 +12,12 @@
 
 - multistep authorization using a browser built into GOG Galaxy 2.0
 - support for GOG Galaxy 2.0 features:
-<<<<<<< HEAD
-    - importing owned and detecting installed games
-    - installing and launching games
-    - importing achievements and game time
-    - importing friends lists and statuses
-    - importing friends recommendations list
-    - receiving and sending chat messages
-=======
   - importing owned and detecting installed games
   - installing and launching games
   - importing achievements and game time
   - importing friends lists and statuses
   - importing friends recommendations list
   - receiving and sending chat messages
->>>>>>> f4bd18a8
 - cache storage
 
 ## Platform Id's
@@ -37,13 +28,8 @@
 
 ## Basic usage
 
-<<<<<<< HEAD
 Each integration should inherit from the :class:`~galaxy.api.plugin.Plugin` class. Supported methods like :meth:`~galaxy.api.plugin.Plugin.get_owned_games` should be overwritten - they are called from the GOG Galaxy client at the appropriate times.
 Each of those methods can raise exceptions inherited from the :exc:`~galaxy.api.jsonrpc.ApplicationError`.
-=======
-Each integration should inherit from the :class:`~galaxy.api.plugin.Plugin` class. Supported methods like :meth:`~galaxy.api.plugin.Plugin.get_owned_games` should be overwritten - they are called from the GOG Galaxy client in the appropriate times.
-Each of those method can raise exceptions inherited from the :exc:`~galaxy.api.jsonrpc.ApplicationError`.
->>>>>>> f4bd18a8
 Communication between an integration and the client is also possible with the use of notifications, for example: :meth:`~galaxy.api.plugin.Plugin.update_local_game_status`.
 
 ```python
@@ -75,13 +61,8 @@
 
 ## Deployment
 
-<<<<<<< HEAD
 The client has a built-in Python 3.7 interpreter, so integrations are delivered as Python modules.
 In order to be found by GOG Galaxy 2.0 an integration folder should be placed in [lookup directory](#deploy-location). Beside all the Python files, the integration folder must contain [manifest.json](#deploy-manifest) and all third-party dependencies. See an [exemplary structure](#deploy-structure-example).
-=======
-The client has a built-in Python 3.7 interpreter, so the integrations are delivered as python modules.
-In order to be found by GOG Galaxy 2.0 an integration folder should be placed in [lookup directory](#deploy-location). Beside all the python files, the integration folder has to contain [manifest.json](#deploy-manifest) and all third-party dependencies. See an [exemplary structure](#deploy-structure-example).
->>>>>>> f4bd18a8
 
 ### Lookup directory
 
@@ -96,14 +77,9 @@
     `~/Library/Application Support/GOG.com/Galaxy/plugins/installed`
 
 ### Manifest
-<<<<<<< HEAD
-<a name="deploy-manifest"></a> 
-Obligatory JSON file to be placed in an integration folder.
-=======
 
 <a name="deploy-manifest"></a>
-Obligatory JSON file to be placed in a integration folder.
->>>>>>> f4bd18a8
+Obligatory JSON file to be placed in an integration folder.
 
 ```json
 {
@@ -127,12 +103,8 @@
 | `script`      | path of the entry point module, relative to the integration folder |
 
 ### Dependencies
-<<<<<<< HEAD
+
 All third-party packages (packages not included in the Python 3.7 standard library) should be deployed along with plugin files. Use the following command structure:
-=======
-
-All third-party packages (packages not included in Python 3.7 standard library) should be deployed along with plugin files. Use the following command structure:
->>>>>>> f4bd18a8
 
 ```pip install DEP --target DIR --implementation cp --python-version 37```
 
