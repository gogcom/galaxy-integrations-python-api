--- conflicted
+++ resolved
@@ -78,9 +78,5 @@
 | psp	| PlayStation Portable |
 | psvita	| PlayStation Vita |
 | nds	| Nintendo DS |
-<<<<<<< HEAD
 | 3ds	| Nintendo 3DS |
-=======
-| 3ds	| Nintendo 3DS |
-| pathofexile | Path of Exile |
->>>>>>> d4cd1ced
+| pathofexile | Path of Exile |